--- conflicted
+++ resolved
@@ -1,15 +1,4 @@
 // src/adapters/fastify.ts
-<<<<<<< HEAD
-import type { FastifyRequest, FastifyReply, FastifyInstance } from "fastify";
-import fp from "fastify-plugin";
-import type { LibraryConfig, CancellationRegistry } from "../types";
-import { createCancellationRegistry } from "../index";
-import { OTelIntegration } from "../otel";
-// biome-ignore lint/style/useNodejsImportProtocol: <explanation>
-import { randomUUID } from "crypto";
-
-declare module "fastify" {
-=======
 import type { FastifyRequest, FastifyReply, FastifyInstance } from 'fastify';
 import fp from 'fastify-plugin';
 import { LibraryConfig, CancellationRegistry } from '../types';
@@ -17,8 +6,7 @@
 import { OTelIntegration } from '../otel';
 import { randomUUID } from 'crypto';
 
-declare module 'fastify' {
->>>>>>> 79468513
+declare module "fastify" {
   interface FastifyInstance {
     cancellationRegistry: CancellationRegistry;
     // biome-ignore lint/suspicious/noExplicitAny: <explanation>
@@ -34,15 +22,9 @@
 
 // Make all properties optional to satisfy FastifyPluginCallback constraint
 export interface FastifyCancellationOptions {
-<<<<<<< HEAD
-  dbCancellationHook?: LibraryConfig["dbCancellationHook"];
-  registry?: LibraryConfig["registry"];
-  otelTracerProvider?: LibraryConfig["otelTracerProvider"];
-=======
   dbCancellationHook?: LibraryConfig['dbCancellationHook'];
   registry?: LibraryConfig['registry'];
   otelTracerProvider?: LibraryConfig['otelTracerProvider'];
->>>>>>> 79468513
   requestIdHeader?: string;
 }
 
@@ -60,29 +42,17 @@
 
     // Ensure we have the required properties for LibraryConfig
     if (!dbCancellationHook) {
-<<<<<<< HEAD
-      return done(new Error("dbCancellationHook is required"));
-    }
-
-=======
       return done(new Error('dbCancellationHook is required'));
     }
     
->>>>>>> 79468513
     // Create a compatible LibraryConfig object
     const config: LibraryConfig = {
       dbCancellationHook,
       registry: registryConfig,
       requestIdHeader,
-<<<<<<< HEAD
-      otelTracerProvider,
-    };
-
-=======
       otelTracerProvider
     };
     
->>>>>>> 79468513
     const cancellationRegistry = createCancellationRegistry(config);
     const otel = otelTracerProvider ? new OTelIntegration() : null;
 
